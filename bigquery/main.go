--- conflicted
+++ resolved
@@ -72,31 +72,7 @@
 	table   *bigquery.Table
 }
 
-<<<<<<< HEAD
-type bqRow struct {
-	ProjectID       string
-	ID              string
-	BuildTriggerID  string
-	Status          string
-	ContainerSizeMB *big.Rat
-	Steps           []buildStep
-	CreateTime      civil.Time
-	StartTime       civil.Time
-	FinishTime      civil.Time
-	Tags            []string
-	Env             []string
-}
-
-type buildStep struct {
-	Name      string
-	ID        string
-	Status    string
-	Args      []string
-	StartTime civil.Time
-	EndTime   civil.Time
-=======
 type actualBQFactory struct {
->>>>>>> 5190dbf8
 }
 
 func (bqf *actualBQFactory) Make(ctx context.Context) (bq, error) {
@@ -124,52 +100,17 @@
 	}
 
 	// Initialize client
-<<<<<<< HEAD
-	bq.filter = prd
-	bq.client, err = bigquery.NewClient(ctx, projectID)
-=======
 	n.filter = prd
 	n.client, err = n.bqf.Make(ctx)
 	if err != nil {
 		return err
 	}
 
->>>>>>> 5190dbf8
 	if err != nil {
 		return fmt.Errorf("Failed to initialize bigquery client: %v", err)
 	}
 
 	// Extract dataset id and table id from config
-<<<<<<< HEAD
-	rgp, _ := regexp.Compile(".*/.*/.*/(.*)/.*/(.*)")
-	rs := rgp.FindStringSubmatch(parsed)
-	bq.dataset = bq.client.Dataset(rs[1])
-	bq.table = bq.dataset.Table(rs[2])
-
-	// Check for existence of dataset, create if false
-	_, err = bq.dataset.Metadata(ctx)
-	if err != nil {
-		log.Infof("Error obtaining dataset metadata: %v", bq.dataset)
-		if err := bq.dataset.Create(ctx, &bigquery.DatasetMetadata{}); err != nil {
-			return fmt.Errorf("Error creating dataset: %v", err)
-		}
-	}
-
-	// Check for existence of table, create if false
-	_, err = bq.table.Metadata(ctx)
-	if err != nil {
-		log.Infof("Error obtaining metadata: %v", err)
-		schema, err := bigquery.InferSchema(bqRow{})
-		if err != nil {
-			return fmt.Errorf("Failed to infer schema: %v", err)
-		}
-		// Create table if it does not exist.
-		if err := bq.table.Create(ctx, &bigquery.TableMetadata{Schema: schema}); err != nil {
-			return fmt.Errorf("Failed to initialize table %v: ", err)
-		}
-	}
-
-=======
 	rs := tableResource.FindStringSubmatch(parsed)
 	if len(rs) != 3 {
 		return fmt.Errorf("Failed to parse valid table URI: %v", parsed)
@@ -180,7 +121,6 @@
 	if err = n.client.EnsureTable(ctx, rs[2]); err != nil {
 		return err
 	}
->>>>>>> 5190dbf8
 	return nil
 
 }
